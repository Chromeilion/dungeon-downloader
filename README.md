--- conflicted
+++ resolved
@@ -44,11 +44,7 @@
 ## Usage
 
 When running for the first time, there are two flags that you need to 
-<<<<<<< HEAD
 provide:
-=======
-provide. 
->>>>>>> 0d4443fc
 
 ```-r``` or ```--root-domain``` is the root domain from which everything 
 is downloaded. For example:
